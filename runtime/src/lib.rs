--- conflicted
+++ resolved
@@ -265,12 +265,7 @@
 /// BlockId type as expected by this runtime.
 pub type BlockId = generic::BlockId<Block>;
 /// Unchecked extrinsic type as expected by this runtime.
-<<<<<<< HEAD
-pub type UncheckedExtrinsic = CennznetExtrinsic<Address, Index, Call, Signature>;
-
-=======
 pub type UncheckedExtrinsic = CennznetExtrinsic<Address, Index, Call, Signature, Balance>;
->>>>>>> 2d7cf4b8
 /// Extrinsic type that has already been checked.
 pub type CheckedExtrinsic = generic::CheckedExtrinsic<AccountId, Index, Call>;
 /// Executive: handles dispatch to the various modules.
